--- conflicted
+++ resolved
@@ -69,16 +69,11 @@
         ztk = particle.pose.position + v2.scale(heading, dist)
 
         closest = lf.closest_to_pos(field, ztk)
-<<<<<<< HEAD
         print("angle: ", angle_deg)
         print("LF: ", closest)
         prob = prob_gaussian(closest, sd=sd)
         
         print("WP: ", weight* prob)
-=======
-        prob = prob_gaussian(closest, sd=0.1)
-
->>>>>>> 5a5ceecf
         return weight * prob
 
     if particle.weight == 0:
